# Maintainer: Alexey Pavlov <alexpux@gmail.com>

_realname=boost
pkgbase=mingw-w64-${_realname}
pkgname="${MINGW_PACKAGE_PREFIX}-${_realname}"
pkgver=1.59.0
_boostver=${pkgver//./_}
pkgrel=2
pkgdesc="Free peer-reviewed portable C++ source libraries (mingw-w64)"
arch=('any')
url="http://www.boost.org/"
license=('custom')
depends=("${MINGW_PACKAGE_PREFIX}-gcc-libs"
         "${MINGW_PACKAGE_PREFIX}-bzip2"
         "${MINGW_PACKAGE_PREFIX}-icu"
         "${MINGW_PACKAGE_PREFIX}-zlib")
makedepends=("${MINGW_PACKAGE_PREFIX}-gcc"
             "${MINGW_PACKAGE_PREFIX}-python2"
             "${MINGW_PACKAGE_PREFIX}-python3")
options=('strip' 'buildflags' 'staticlibs')
source=(http://downloads.sourceforge.net/sourceforge/boost/boost_${_boostver}.tar.bz2
        boost-1.48.0-add-bjam-man-page.patch
        boost-1.50.0-fix-non-utf8-files.patch
        boost-1.58.0-pool.patch
        boost-1.54.0-bootstrap.patch
        boost-1.54.0-locale-unused_typedef.patch
        boost-1.55.0-python-test-PyImport_AppendInittab.patch
        boost-1.57.0-build-optflags.patch
        boost-1.57.0-mpl-print.patch
        boost-1.58.0-pool-test_linking.patch
        boost-1.57.0-python-abi_letters.patch
        boost-1.57.0-python-libpython_dep.patch
        boost-1.57.0-spirit-unused_typedef.patch
        boost-1.58.0-address-model.patch
        boost-1.59.0-log.patch
        boost-1.59.0-mingw-serialization.patch
        boost-1.59.0-mingw-context.patch
        boost-1.59.0-mingw-uuid-seed-rng-header.patch
        boost-include-intrin-h-on-mingw-w64.patch
        using-mingw-w64-python.patch
        msys2-mingw-folders-bootstrap.patch)
md5sums=('6aa9a5c6a4ca1016edd0ed1178e3cb87'
         'dff8166486150121bf89d7050c7e5c49'
         'ef427ef3a47f8fdeeb6b4ae3246aa84f'
         '014e142fca7f1b534c38eb83ffc1f138'
         '45dbfa0c971c8625c5cb985e6ed71b5d'
         '18963bb39f778b0f0ed7894a5b48845d'
         'a08837900284c677cf1cff21636ecbe7'
         '2f7eaf049a7ab916008806beaf3eea0b'
         'e6631765436f87e90c16778a25d2129c'
         'f9c08fb74e8c7376a0376f60452f24db'
         'a128f4a4e371bdde469f055c7a045db7'
         'ff8ee6c27cc2f4d912f1c028d4f2d91d'
         'd8fb4b4bb69e225ff076513dfd756db9'
         'b70fb38cdfa7f86397162e332c9d1ab3'
         '1453e99bb24028e7b299df3ee70b5846'
         'db4ed93452debd15b2cd165c438f9911'
         '349127a0f1bcddfc189c56219bf39853'
<<<<<<< HEAD
         '8eb226e08b529cdfc9b849d29b11cb14'
=======
         '6f568bb9cf5a01b5d0dc253a9b557229'
>>>>>>> 8381a2f1
         '7f2942e46b6aa6eec02bdde157b8b132'
         'c2aac61b370b321552b5240b9ee7248e'
         '29ffd4b1636e31678fa8e1afa77305eb')

prepare() {
  cd "${srcdir}/boost_${_boostver}"

  patch -p1 -i ${srcdir}/boost-1.54.0-bootstrap.patch

  # https://svn.boost.org/trac/boost/ticket/6150
  patch -p1 -i ${srcdir}/boost-1.50.0-fix-non-utf8-files.patch

  # Add a manual page for bjam, based on the on-line documentation:
  # http://www.boost.org/boost-build2/doc/html/bbv2/overview.html
  patch -p1 -i ${srcdir}/boost-1.48.0-add-bjam-man-page.patch

  # https://bugzilla.redhat.com/show_bug.cgi?id=828856
  # https://bugzilla.redhat.com/show_bug.cgi?id=828857
  # https://svn.boost.org/trac/boost/ticket/6701
  patch -p0 -i ${srcdir}/boost-1.58.0-pool.patch

  # https://svn.boost.org/trac/boost/ticket/5637
  patch -p1 -i ${srcdir}/boost-1.57.0-mpl-print.patch

  # https://svn.boost.org/trac/boost/ticket/8870
  patch -p1 -i ${srcdir}/boost-1.57.0-spirit-unused_typedef.patch

  # https://svn.boost.org/trac/boost/ticket/8878
  patch -p1 -i ${srcdir}/boost-1.54.0-locale-unused_typedef.patch

  # https://svn.boost.org/trac/boost/ticket/9038
  patch -p1 -i ${srcdir}/boost-1.58.0-pool-test_linking.patch

  # https://bugzilla.redhat.com/show_bug.cgi?id=1102667
  patch -p1 -i ${srcdir}/boost-1.57.0-python-libpython_dep.patch
  patch -p1 -i ${srcdir}/boost-1.57.0-python-abi_letters.patch
  patch -p1 -i ${srcdir}/boost-1.55.0-python-test-PyImport_AppendInittab.patch

  # https://bugzilla.redhat.com/show_bug.cgi?id=1190039
  patch -p1 -i ${srcdir}/boost-1.57.0-build-optflags.patch

  # Prevent gcc.jam from setting -m32 or -m64.
  patch -p1 -i ${srcdir}/boost-1.58.0-address-model.patch

  # https://svn.boost.org/trac/boost/ticket/11549
  patch -p1 -i ${srcdir}/boost-1.59.0-log.patch

  # https://svn.boost.org/trac/boost/ticket/7262
  patch -p0 -i ${srcdir}/boost-1.59.0-mingw-context.patch

  # Fix FTBFS on recent mingw-w64 and also use intrinsics based
  # versions of the Interlocked symbols which are better optimized
  patch -p0 -i ${srcdir}/boost-include-intrin-h-on-mingw-w64.patch

  # https://github.com/boostorg/serialization/pull/19
  patch -p1 -i ${srcdir}/boost-1.59.0-mingw-serialization.patch

  # Use out own build Python
  patch -p1 -i ${srcdir}/using-mingw-w64-python.patch

  patch -p1 -i ${srcdir}/msys2-mingw-folders-bootstrap.patch

  patch -p1 -i ${srcdir}/boost-1.59.0-mingw-uuid-seed-rng-header.patch
}

build() {
  local PREFIX_DEPS=$(cygpath -am ${MINGW_PREFIX})

  mkdir -p "${srcdir}/build-${MINGW_CHOST}"
  lndir "${srcdir}/boost_${_boostver}" "${srcdir}/build-${MINGW_CHOST}"

  cd "${srcdir}/build-${MINGW_CHOST}"

  echo "using python : 2.7 : ${PREFIX_DEPS}/bin/python2.exe : ${PREFIX_DEPS}/include/python2.7 ;" >> ./tools/build/src/user-config.jam
  echo "using python : 3.5 : ${PREFIX_DEPS}/bin/python3.exe : ${PREFIX_DEPS}/include/python3.5m : ${PREFIX_DEPS}/lib/python3.5/config-3.5m ;" >> ./tools/build/src/user-config.jam
  #echo "using gcc : : ${PREFIX_DEPS}/bin/g++.exe : <rc>${PREFIX_DEPS}/bin/windres.exe ;" >> ./tools/build/src/user-config.jam

  ./bootstrap.sh --with-icu=${MINGW_PREFIX} --with-python=${MINGW_PREFIX} --with-toolset=gcc

  case ${CARCH} in
    i686)
      local _model=32
    ;;
    x86_64)
      local _model=64
    ;;
  esac

  if check_option "debug" "y"; then
      local variant=debug
  else
      local variant=release
  fi

  ./b2 \
    toolset=gcc \
    link=shared,static \
    address-model=${_model} \
    pch=off \
    runtime-link=shared \
    threading=multi \
    threadapi=win32 \
    variant=${variant} \
    --debug-configuration \
    --prefix=${pkgdir}${MINGW_PREFIX} \
    --layout=tagged \
    --without-mpi \
    -sHAVE_ICU=1 \
    -sICU_PATH=${MINGW_PREFIX} \
    -sICU_LINK="-L${MINGW_PREFIX}/lib -licuuc -licuin -licudt" \
    -sICONV_PATH=${MINGW_PREFIX} \
    -sICONV_LINK="-L${MINGW_PREFIX}/lib -liconv" \
    -sNO_BZIP2 \
    -sBZIP2_BINARY=bz2 \
    -sBZIP2_INCLUDE=${MINGW_PREFIX}/include \
    -sBZIP2_LIBPATH=${MINGW_PREFIX}/lib \
    -sNO_ZLIB \
    -sZLIB_BINARY=z \
    -sZLIB_INCLUDE=${MINGW_PREFIX}/include \
    -sZLIB_LIBPATH=${MINGW_PREFIX}/zlib \
    -d2
}

package() {
  cd "${srcdir}/build-${MINGW_CHOST}"
  case ${CARCH} in
    i686)
      local _model=32
    ;;
    x86_64)
      local _model=64
    ;;
  esac

  if check_option "debug" "y"; then
      local variant=debug
  else
      local variant=release
  fi

  ./b2 \
      toolset=gcc \
      variant=${variant} \
      threading=multi \
      threadapi=win32 \
      link=shared,static \
      runtime-link=shared \
      --prefix=${pkgdir}${MINGW_PREFIX} \
      -sHAVE_ICU=1 \
      -sICU_PATH=${MINGW_PREFIX} \
      -sICU_LINK="-L${MINGW_PREFIX}/lib -licuuc -licuin -licudt" \
      -sICONV_PATH=${MINGW_PREFIX} \
      -sICONV_LINK="-L${MINGW_PREFIX}/lib -liconv" \
      -sNO_BZIP2 \
      -sBZIP2_BINARY=bz2 \
      -sBZIP2_INCLUDE=${MINGW_PREFIX}/include \
      -sBZIP2_LIBPATH=${MINGW_PREFIX}/lib \
      -sNO_ZLIB \
      -sZLIB_BINARY=z \
      -sZLIB_INCLUDE=${MINGW_PREFIX}/include \
      -sZLIB_LIBPATH=${MINGW_PREFIX}/zlib \
      address-model=${_model} \
      --layout=tagged install \
      --without-mpi

  mkdir -p ${pkgdir}${MINGW_PREFIX}/bin
  mv ${pkgdir}${MINGW_PREFIX}/lib/*.dll ${pkgdir}${MINGW_PREFIX}/bin
}<|MERGE_RESOLUTION|>--- conflicted
+++ resolved
@@ -56,11 +56,8 @@
          '1453e99bb24028e7b299df3ee70b5846'
          'db4ed93452debd15b2cd165c438f9911'
          '349127a0f1bcddfc189c56219bf39853'
-<<<<<<< HEAD
          '8eb226e08b529cdfc9b849d29b11cb14'
-=======
          '6f568bb9cf5a01b5d0dc253a9b557229'
->>>>>>> 8381a2f1
          '7f2942e46b6aa6eec02bdde157b8b132'
          'c2aac61b370b321552b5240b9ee7248e'
          '29ffd4b1636e31678fa8e1afa77305eb')
